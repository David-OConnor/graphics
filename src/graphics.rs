//! This module contains the core part of interaction with the graphics API. It is tied closely
//! to the WGPU library. We set up pipelines, populate vertex and index buffers, define shaders,
//! and create render passes.
//!
//! See [Official WGPU examples](https://github.com/gfx-rs/wgpu/tree/master/wgpu/examples)
//! See [Bevy Garphics](https://github.com/bevyengine/bevy/blob/main/crates/bevy_render) for
//! a full graphics engine example that uses Wgpu.
//! https://sotrh.github.io/learn-wgpu/
//!
//! https://github.com/sotrh/learn-wgpu/tree/master/code/intermediate/tutorial12-camera/src
//! https://github.com/gfx-rs/wgpu/tree/master/wgpu/examples/shadow
//!
//! 2022-08-21: https://github.com/gfx-rs/wgpu/blob/master/wgpu/examples/cube/main.rs

use std::{collections::HashSet, sync::Arc, time::Duration};

use egui::Context;
use lin_alg::f32::Vec3;
use wgpu::{
    self, BindGroup, BindGroupLayout, BindingType, BlendState, Buffer, BufferBindingType,
    BufferUsages, CommandEncoder, CommandEncoderDescriptor, DepthStencilState, Device, Face,
    FragmentState, Queue, RenderPass, RenderPassDepthStencilAttachment, RenderPassDescriptor,
    RenderPipeline, ShaderStages, StoreOp, SurfaceConfiguration, SurfaceTexture, TextureDescriptor,
    TextureView, VertexBufferLayout, VertexState,
    util::{BufferInitDescriptor, DeviceExt},
};
use winit::{event::DeviceEvent, window::Window};

use crate::{
    camera::CAMERA_SIZE,
    gauss::{
        CAM_BASIS_SIZE, CameraBasis, GAUSS_INST_LAYOUT, GaussianInstance, QUAD_VERTEX_LAYOUT,
        QUAD_VERTICES,
    },
    gui::GuiState,
    input::{self, InputsCommanded},
    system::{DEPTH_FORMAT, process_engine_updates},
    text_overlay::draw_text_overlay,
    texture::Texture,
    types::{
        ControlScheme, EngineUpdates, INSTANCE_LAYOUT, INSTANCE_SIZE, InputSettings, Instance,
        Scene, UiLayout, UiSettings, VERTEX_LAYOUT,
    },
};

pub const UP_VEC: Vec3 = Vec3 {
    x: 0.,
    y: 1.,
    z: 0.,
};
pub const RIGHT_VEC: Vec3 = Vec3 {
    x: 1.,
    y: 0.,
    z: 0.,
};
pub const FWD_VEC: Vec3 = Vec3 {
    x: 0.,
    y: 0.,
    z: 1.,
};

/// We use this to define the extent of entity updates, and its effect on the instance buffer.
/// For example, rebuild all entities, or update specific ones in-place.
#[derive(Clone, Debug, PartialEq, Default)]
pub enum EntityUpdate {
    #[default]
    None,
    /// Performs a complete rebuild of the instance buffer. This is a safe default
    /// whenever entities changes, but updating specific IDs or classes can be more
    /// efficient.
    All,
    /// Update specific classes in place, without changing the instance buffer size.
    Classes(Vec<u32>),
    /// Update specific IDs in place, without changing the instance buffer size.
    Ids(Vec<u32>),
    /// A range of start and end indexes.
    Indexes((usize, usize)),
    /// Append this many to the end
    Append(usize),
}

impl EntityUpdate {
    pub fn push_class(&mut self, class: u32) {
        match self {
            EntityUpdate::All => (),
            // todo: Support for updating both classes and IDs at once.
            EntityUpdate::Classes(v) => v.push(class),
            _ => *self = EntityUpdate::Classes(vec![class]),
        }
    }

    pub fn push_id(&mut self, id: u32) {
        match self {
            EntityUpdate::All => (),
            // todo: Support for updating both classes and IDs at once.
            EntityUpdate::Ids(v) => v.push(id),
            _ => *self = EntityUpdate::Ids(vec![id]),
        }
    }
}

/// Code related to our specific engine. Buffers, texture data etc.
pub(crate) struct GraphicsState {
    pub vertex_buf: Buffer,
    // pub vertex_buf_transparent: Buffer,
    pub vertex_buf_quad: Buffer, // For gaussians.
    pub index_buf: Buffer,
    // pub index_buf_transparent: Buffer,
    instance_buf: Buffer,
    instance_buf_transparent: Buffer,
    instance_buf_gauss: Buffer,
    pub bind_groups: BindGroupData,
    pub camera_buf: Buffer,
    pub cam_basis_buf: Buffer, // For gaussians
    lighting_buf: Buffer,
    /// For opaque meshes
    pub pipeline_mesh: RenderPipeline, // todo: Move to renderer.
    /// For transparent meshes: Disable back-culling.
    pub pipeline_mesh_transparent: RenderPipeline, // todo: Move to renderer.
    /// We use this two-pipeline approach for transparent meshes for rendering ones that
    /// are transparent, and double-sided.
    pub pipeline_mesh_transparent_back: RenderPipeline, // todo: Move to renderer.
    pub pipeline_gauss: RenderPipeline, // todo: Move to renderer.
    pub depth_texture: Texture,
    pub msaa_texture: Option<TextureView>, // MSAA Multisampled texture
    pub inputs_commanded: InputsCommanded,
    // staging_belt: wgpu::util::StagingBelt, // todo: Do we want this? Probably in sys, not here.
    pub scene: Scene,
    mesh_mappings: Vec<(i32, u32, u32)>,
    mesh_mappings_transparent: Vec<(i32, u32, u32)>,
    pub window: Arc<Window>,
}

impl GraphicsState {
    pub(crate) fn new(
        device: &Device,
        surface_cfg: &SurfaceConfiguration,
        mut scene: Scene,
        window: Arc<Window>,
        msaa_samples: u32,
    ) -> Self {
        let vertex_buf = device.create_buffer_init(&BufferInitDescriptor {
            label: Some("Vertex buffer"),
            contents: &[], // Populated later.
            usage: BufferUsages::VERTEX,
        });

        let mut quad_bytes = Vec::with_capacity(QUAD_VERTICES.len() * 8);
        for q in QUAD_VERTICES {
            quad_bytes.extend_from_slice(q.to_bytes().as_slice());
        }

        let vertex_buf_quad = device.create_buffer_init(&BufferInitDescriptor {
            label: Some("Gauss quadVertex buffer"),
            contents: &quad_bytes,
            usage: BufferUsages::VERTEX,
        });

        let index_buf = device.create_buffer_init(&BufferInitDescriptor {
            label: Some("Index buffer"),
            contents: &[], // Populated later.
            usage: BufferUsages::INDEX,
        });

        scene.camera.update_proj_mat();

        let cam_buf = device.create_buffer_init(&BufferInitDescriptor {
            label: Some("Camera buffer"),
            contents: &scene.camera.to_bytes(),
            usage: BufferUsages::UNIFORM | BufferUsages::COPY_DST,
        });

        // for gauss
        let cam_basis_buf = device.create_buffer(&wgpu::BufferDescriptor {
            label: Some("camera basis"),
            size: size_of::<CameraBasis>() as wgpu::BufferAddress,
            usage: BufferUsages::UNIFORM | BufferUsages::COPY_DST,
            mapped_at_creation: false,
        });

        let lighting_buf = device.create_buffer_init(&BufferInitDescriptor {
            label: Some("Lighting buffer"),
            contents: &scene.lighting.to_bytes(),
            // We use a storage buffer, since our lighting size is unknown by the shader;
            // this is due to the dynamic-sized point light array.
            usage: BufferUsages::STORAGE | BufferUsages::COPY_DST,
        });
        //

        let bind_groups = create_bindgroups(device, &cam_buf, &cam_basis_buf, &lighting_buf);

        let depth_texture =
            Texture::create_depth_texture(device, surface_cfg, "Depth texture", msaa_samples);

        let shader_mesh = device.create_shader_module(wgpu::ShaderModuleDescriptor {
            label: Some("Graphics shader"),
            source: wgpu::ShaderSource::Wgsl(include_str!("shader.wgsl").into()),
        });

        let pipeline_layout_mesh = device.create_pipeline_layout(&wgpu::PipelineLayoutDescriptor {
            label: Some("Render pipeline layout"),
            bind_group_layouts: &[&bind_groups.layout_cam, &bind_groups.layout_lighting],
            push_constant_ranges: &[],
        });

        let depth_stencil_mesh = DepthStencilState {
            format: DEPTH_FORMAT,
            depth_write_enabled: true,
            depth_compare: wgpu::CompareFunction::Less,
            stencil: wgpu::StencilState::default(),
            bias: wgpu::DepthBiasState::default(),
        };

        // todo: You should probably, eventually, make two passes for meshes. One for
        // opaque objects, with no blending (blend_state = None), then a second pass
        // for transparent objects. You would set depth to write only, for opaque objects,
        // and read only, for alpha blending transparent meshes.

        let pipeline_mesh = create_render_pipeline(
            device,
            &pipeline_layout_mesh,
            shader_mesh.clone(),
            surface_cfg,
            msaa_samples,
            &[VERTEX_LAYOUT, INSTANCE_LAYOUT],
            Some(depth_stencil_mesh.clone()),
            // Some(depth_stencil_mesh),
            None,
            Some(Face::Back),
            "Render pipeline mesh opaque",
        );

        // Separate mesh for transparent meshes, so we disable back culling.
        let pipeline_mesh_transparent = create_render_pipeline(
            device,
            &pipeline_layout_mesh,
            shader_mesh.clone(),
            surface_cfg,
            msaa_samples,
            &[VERTEX_LAYOUT, INSTANCE_LAYOUT],
            // Some(depth_stencil_mesh_transparent.clone()),
            Some(depth_stencil_mesh.clone()),
            Some(BlendState::ALPHA_BLENDING),
            Some(Face::Back),
            "Render pipeline mesh transparent",
        );

        let pipeline_mesh_transparent_back = create_render_pipeline(
            device,
            &pipeline_layout_mesh,
            shader_mesh.clone(),
            surface_cfg,
            msaa_samples,
            &[VERTEX_LAYOUT, INSTANCE_LAYOUT],
            // Some(depth_stencil_mesh_transparent),
            Some(depth_stencil_mesh.clone()),
            Some(BlendState::ALPHA_BLENDING),
            Some(Face::Front),
            "Render pipeline mesh transparent – backfaces",
        );

        // We initialize instances, the instance buffer and mesh mappings in `setup_entities`.
        // let instances = Vec::new();
        let instance_buf = device.create_buffer_init(&BufferInitDescriptor {
            label: Some("Instance buffer"),
            contents: &[], // empty on init
            usage: BufferUsages::VERTEX,
        });

        let instance_buf_transparent = device.create_buffer_init(&BufferInitDescriptor {
            label: Some("Instance buffer transparent"),
            contents: &[], // empty on init
            usage: BufferUsages::VERTEX,
        });

        let shader_gauss = device.create_shader_module(wgpu::ShaderModuleDescriptor {
            label: Some("Graphics shader"),
            source: wgpu::ShaderSource::Wgsl(include_str!("shader_gauss.wgsl").into()),
        });

        let pipeline_layout_gauss =
            device.create_pipeline_layout(&wgpu::PipelineLayoutDescriptor {
                label: Some("Gaussian pipeline layout"),
                bind_group_layouts: &[&bind_groups.layout_cam_gauss],
                push_constant_ranges: &[],
            });

        let depth_stencil_gauss = Some(DepthStencilState {
            format: DEPTH_FORMAT,
            // Seems to be required to be false to prevent gaussians from popping in and out.
            depth_write_enabled: false,
            depth_compare: wgpu::CompareFunction::Less,
            stencil: wgpu::StencilState::default(),
            bias: wgpu::DepthBiasState::default(),
        });

        let pipeline_gauss = create_render_pipeline(
            device,
            &pipeline_layout_gauss,
            shader_gauss,
            surface_cfg,
            msaa_samples,
            &[QUAD_VERTEX_LAYOUT, GAUSS_INST_LAYOUT],
            depth_stencil_gauss,
            // todo These two blend styles approaches produce noticibly different results. Experiment.
            Some(BlendState::ALPHA_BLENDING),
            None,
            // Some(BlendState {
            //     color: BlendComponent {
            //         src_factor: BlendFactor::One,
            //         dst_factor: BlendFactor::One,
            //         operation: BlendOperation::Add,
            //     },
            //     alpha: BlendComponent {
            //         src_factor: BlendFactor::One,
            //         dst_factor: BlendFactor::One,
            //         operation: BlendOperation::Add,
            //     },
            // }),
            "Render pipeline gaussian",
        );

        let instance_gauss_buf = device.create_buffer_init(&BufferInitDescriptor {
            label: Some("Gaussian Instance buffer"),
            contents: &[], // empty on init
            usage: BufferUsages::VERTEX,
        });

        // Placeholder value
        let mesh_mappings = Vec::new();
        let mesh_mappings_transparent = Vec::new();

        // todo: Logical (scaling by device?) vs physical pixels
        // let window_size = winit::dpi::LogicalSize::new(scene.window_size.0, scene.window_size.1);
        window.set_title(&scene.window_title);

        let msaa_texture = if msaa_samples > 1 {
            Some(Self::create_msaa_texture(device, surface_cfg, msaa_samples))
        } else {
            None
        };

        let mut result = Self {
            vertex_buf,
            vertex_buf_quad,
            index_buf,
            instance_buf,
            instance_buf_transparent,
            instance_buf_gauss: instance_gauss_buf,
            bind_groups,
            camera_buf: cam_buf,
            cam_basis_buf,
            lighting_buf,
            pipeline_mesh,
            pipeline_mesh_transparent,
            pipeline_mesh_transparent_back,
            pipeline_gauss,
            depth_texture,
            // staging_belt: wgpu::util::StagingBelt::new(0x100),
            scene,
            inputs_commanded: Default::default(),
            mesh_mappings,
            mesh_mappings_transparent,
            window,
            msaa_texture,
        };

        result.setup_vertices_indices(device);
        result.setup_entities(device);

        result
    }

    pub(crate) fn create_msaa_texture(
        device: &Device,
        surface_cfg: &SurfaceConfiguration,
        sample_count: u32,
    ) -> TextureView {
        let msaa_texture = device.create_texture(&TextureDescriptor {
            label: Some("Multisampled Texture"),
            size: wgpu::Extent3d {
                width: surface_cfg.width,
                height: surface_cfg.height,
                depth_or_array_layers: 1,
            },
            mip_level_count: 1,
            sample_count,
            dimension: wgpu::TextureDimension::D2,
            format: surface_cfg.format,
            usage: wgpu::TextureUsages::RENDER_ATTACHMENT,
            view_formats: &[],
        });

        msaa_texture.create_view(&wgpu::TextureViewDescriptor::default())
    }

    pub(crate) fn handle_input(&mut self, event: &DeviceEvent, input_settings: &InputSettings) {
        match input_settings.control_scheme {
            ControlScheme::FreeCamera | ControlScheme::Arc { center: _ } => {
                input::add_input_cmd(event, &mut self.inputs_commanded)
            }
            _ => unimplemented!(),
        }
    }

    /// Updates meshes.
    pub(crate) fn setup_vertices_indices(&mut self, device: &Device) {
        let mut vertices = Vec::new();
        let mut indices = Vec::new();

        for mesh in &self.scene.meshes {
            for vertex in &mesh.vertices {
                vertices.push(vertex)
            }

            for index in &mesh.indices {
                indices.push(index);
            }
        }
        // Convert the vertex and index data to u8 buffers.
        let mut vertex_data = Vec::new();
        for vertex in vertices {
            for byte in vertex.to_bytes() {
                vertex_data.push(byte);
            }
        }

        let mut index_data = Vec::new();
        for index in indices {
            let bytes = index.to_ne_bytes();
            index_data.push(bytes[0]);
            index_data.push(bytes[1]);
            index_data.push(bytes[2]);
            index_data.push(bytes[3]);
        }

        // We can't update using a queue due to buffer size mismatches.
        let vertex_buf = device.create_buffer_init(&BufferInitDescriptor {
            label: Some("Vertex buffer"),
            contents: &vertex_data,
            usage: BufferUsages::VERTEX,
        });

        let index_buf = device.create_buffer_init(&BufferInitDescriptor {
            label: Some("Index buffer"),
            contents: &index_data,
            usage: BufferUsages::INDEX,
        });

        self.vertex_buf = vertex_buf;
        // Note: Gauss vertex buf is static; we set it up at init, and don't change it.

        self.index_buf = index_buf;
    }

    /// Replace instance buffer entries directly for specific entities. This is cheaper than
    /// rebuilding the instance buffers whenever an entitity changes. This only supports in-place
    /// changes; no adding or removing instances.
    pub(crate) fn replace_instance_entries(
        &mut self,
        queue: &Queue,
        device: &Device,
        update_type: &EntityUpdate,
    ) {
        let classes_or_ids: HashSet<_> = match update_type {
            EntityUpdate::Classes(v) | EntityUpdate::Ids(v) => v.iter().copied().collect(),
            _ => HashSet::new(), // Unused
        };

        let mut needs_full_rebuild = false;

        let ents_to_update = match update_type {
            EntityUpdate::Indexes((start, end)) => &self.scene.entities[*start..*end],
            _ => &self.scene.entities,
        };

        for ent in ents_to_update {
            match update_type {
                EntityUpdate::Classes(_) => {
                    if !classes_or_ids.contains(&ent.class) {
                        continue;
                    }
                }
                EntityUpdate::Ids(_) => {
                    if !classes_or_ids.contains(&ent.id) {
                        continue;
                    }
                }
                _ => (),
            };

            let Some(slot) = ent.buf_i else {
                needs_full_rebuild = true;
                break;
            };

            // If opacity bucket changed since last rebuild, our slot is invalid → full rebuild.
            let now_is_transparent = ent.opacity < 0.99;
            if now_is_transparent != ent.buf_is_transparent {
                needs_full_rebuild = true;
                break;
            }

            let instance: Instance = ent.into();
            let bytes = instance.to_bytes();
            let byte_offset = (slot * INSTANCE_SIZE) as u64;

            if ent.buf_is_transparent {
                queue.write_buffer(&self.instance_buf_transparent, byte_offset, &bytes);
            } else {
                queue.write_buffer(&self.instance_buf, byte_offset, &bytes);
            }
        }

        if needs_full_rebuild {
            println!("Performing a full entity rebuild; unable to update in-place");
            self.setup_entities(device);
        }
    }

    /// Sets up entities (And the associated instance buffer), but doesn't change
    /// meshes, lights, or the camera. The vertex and index buffers aren't changed; only the instances.
    /// This rebuilds the instance buffers from scratch from entities.
    pub(crate) fn setup_entities(&mut self, device: &Device) {
        let mut instances = Vec::new();
        let mut instances_transparent: Vec<Instance> = Vec::new();
        let mut instances_gauss = Vec::with_capacity(self.scene.gaussians.len());

        let mut mesh_mappings = Vec::new();
        let mut mesh_mappings_transparent = Vec::new();

        let mut vertex_start_this_mesh = 0;

        let mut instance_start_this_mesh = 0;
        let mut instance_start_this_mesh_transparent = 0;

        let mut i_opaque = 0;
        let mut i_transparent = 0;

        // Build mesh-based instances.
        for (i, mesh) in self.scene.meshes.iter().enumerate() {
            let mut instance_count_this_mesh = 0;
            let mut instance_count_this_mesh_transparent = 0;

            for entity in self.scene.entities.iter_mut().filter(|e| e.mesh == i) {
                let instance: Instance = (&*entity).into();

                if entity.opacity < 0.99 {
                    instances_transparent.push(instance);
                    instance_count_this_mesh_transparent += 1;

                    // For our in-place replacement system.
                    entity.buf_i = Some(i_transparent);
                    entity.buf_is_transparent = true;
                    i_transparent += 1;
                } else {
                    instances.push(instance);
                    instance_count_this_mesh += 1;

                    entity.buf_i = Some(i_opaque);
                    entity.buf_is_transparent = false;
                    i_opaque += 1;
                }
            }

            mesh_mappings.push((
                vertex_start_this_mesh,
                instance_start_this_mesh,
                instance_count_this_mesh,
            ));

            mesh_mappings_transparent.push((
                vertex_start_this_mesh,
                instance_start_this_mesh_transparent,
                instance_count_this_mesh_transparent,
            ));

            vertex_start_this_mesh += mesh.vertices.len() as i32;

            instance_start_this_mesh += instance_count_this_mesh;
            instance_start_this_mesh_transparent += instance_count_this_mesh_transparent;
        }

        self.mesh_mappings = mesh_mappings;
        self.mesh_mappings_transparent = mesh_mappings_transparent;

        // Build gaussian-based instances.
        for gauss in &self.scene.gaussians {
            instances_gauss.push(gauss.to_instance());
        }

        self.instance_buf = setup_instance_buf(device, &instances, "Instance buffer");
        self.instance_buf_transparent = setup_instance_buf(
            device,
            &instances_transparent,
            "Instance buffer transparent",
        );
        self.instance_buf_gauss =
            setup_instance_buf_gauss(device, &instances_gauss, "Instance buffer Gaussian");
    }

    pub(crate) fn update_camera(&mut self, queue: &Queue) {
        queue.write_buffer(&self.camera_buf, 0, &self.scene.camera.to_bytes());

        // Required due to not being able to take inverse of 4x4 matrices in shaders?
        if !self.scene.gaussians.is_empty() {
            queue.write_buffer(
                &self.cam_basis_buf,
                0,
                &CameraBasis::new(self.scene.camera.view_mat()).to_bytes(),
            );
        }
    }

    pub(crate) fn update_lighting(&mut self, queue: &Queue) {
        queue.write_buffer(&self.lighting_buf, 0, &self.scene.lighting.to_bytes());
    }

    fn setup_render_pass<'a>(
        &mut self,
        ui_size: f32,
        encoder: &'a mut CommandEncoder,
        output_view: &TextureView,
        width: u32,
        height: u32,
        ui_settings: &UiSettings,
    ) -> RenderPass<'a> {
        // Adjust the viewport size for 3D, based on how much size the UI is taking up.
        let (mut x, mut y, mut eff_width, mut eff_height) = match ui_settings.layout {
            UiLayout::Left => (ui_size, 0., width as f32 - ui_size, height as f32),
            UiLayout::Right => (0., 0., width as f32 - ui_size, height as f32),
            UiLayout::Top => (0., ui_size, width as f32, height as f32 - ui_size),
            UiLayout::Bottom => (0., 0., width as f32, height as f32 - ui_size),
        };

        // This has come up during EGUI file_dialog. Causes the render to effectively overlap
        // the UI, instead of being next to it.
        match ui_settings.layout {
            UiLayout::Left | UiLayout::Right => {
                if ui_size > width as f32 {
                    (x, y, eff_width, eff_height) = (0., 0., width as f32, height as f32);
                }
            }
            _ => {
                if ui_size >= height as f32 {
                    (x, y, eff_width, eff_height) = (0., 0., width as f32, height as f32);
                }
            }
        }

        let color_attachment = if let Some(msaa_texture) = &self.msaa_texture {
            // Use MSAA texture as render target, resolve to the swap chain texture
            wgpu::RenderPassColorAttachment {
                view: msaa_texture,
                depth_slice: None, // todo: Introduced in GPU27. Should we use it?
                resolve_target: Some(output_view), // Resolve the multisample texture
                ops: wgpu::Operations {
                    load: wgpu::LoadOp::Clear(wgpu::Color::BLACK),
                    store: StoreOp::Discard,
                },
            }
        } else {
            wgpu::RenderPassColorAttachment {
                view: output_view,
                depth_slice: None,
                resolve_target: None,
                ops: wgpu::Operations {
                    load: wgpu::LoadOp::Clear(wgpu::Color {
                        r: self.scene.background_color.0 as f64,
                        g: self.scene.background_color.1 as f64,
                        b: self.scene.background_color.2 as f64,
                        a: 1.0,
                    }),
                    store: StoreOp::Store,
                },
            }
        };

        let mut rpass = encoder.begin_render_pass(&RenderPassDescriptor {
            label: Some("Render pass"),
            color_attachments: &[Some(color_attachment)],
            depth_stencil_attachment: Some(RenderPassDepthStencilAttachment {
                view: &self.depth_texture.view,
                depth_ops: Some(wgpu::Operations {
                    load: wgpu::LoadOp::Clear(1.0),
                    store: StoreOp::Store,
                }),
                stencil_ops: None,
            }),
            timestamp_writes: None,
            occlusion_query_set: None,
        });

        rpass.set_viewport(x, y, eff_width, eff_height, 0., 1.);

        // Make a render pass for opaque meshes, and transparent ones. We separate them to only
        // back-cull opaque ones.
        // We draw transparent meshes in two passes, for proper surface culling.
        for (inst_buf, pipeline, mappings) in [
            (&self.instance_buf, &self.pipeline_mesh, &self.mesh_mappings),
            // The order might matter here, i.e. running the back transparent pipeline before
            // the front transparent one.
            (
                &self.instance_buf_transparent,
                &self.pipeline_mesh_transparent_back,
                &self.mesh_mappings_transparent,
            ),
            (
                &self.instance_buf_transparent,
                &self.pipeline_mesh_transparent,
                &self.mesh_mappings_transparent,
            ),
        ]
        .into_iter()
        {
            if inst_buf.size() == 0 {
                continue;
            }

            rpass.set_pipeline(pipeline);
            rpass.set_bind_group(0, &self.bind_groups.cam, &[]);
            rpass.set_bind_group(1, &self.bind_groups.lighting, &[]);

            rpass.set_vertex_buffer(0, self.vertex_buf.slice(..));
            rpass.set_vertex_buffer(1, inst_buf.slice(..));
            rpass.set_index_buffer(self.index_buf.slice(..), wgpu::IndexFormat::Uint32);

            let mut start_ind = 0;
            for (i, mesh) in self.scene.meshes.iter().enumerate() {
                let (vertex_start_this_mesh, instance_start_this_mesh, instance_count_this_mesh) =
                    mappings[i];

                if instance_count_this_mesh == 0 {
                    start_ind += mesh.indices.len() as u32;
                    continue;
                }

                rpass.draw_indexed(
                    start_ind..start_ind + mesh.indices.len() as u32,
                    vertex_start_this_mesh,
                    instance_start_this_mesh..instance_start_this_mesh + instance_count_this_mesh,
                );

                start_ind += mesh.indices.len() as u32;
            }
        }

        // Draw gaussians.
        if !self.scene.gaussians.is_empty() {
            rpass.set_pipeline(&self.pipeline_gauss);

            rpass.set_bind_group(0, &self.bind_groups.cam_gauss, &[]);

            rpass.set_vertex_buffer(0, self.vertex_buf_quad.slice(..));
            rpass.set_vertex_buffer(1, self.instance_buf_gauss.slice(..)); // stride = 32 B

            rpass.draw(0..6, 0..self.scene.gaussians.len() as _); // 6 indices for the quad
        }
        rpass
    }

    /// The entry point to 3D and GUI rendering.
    /// Note: `resize_required`, the return, is to handle changes in GUI size.
    pub(crate) fn render<T>(
        &mut self,
        gui: &mut GuiState,
        surface_texture: SurfaceTexture,
        output_texture: &TextureView,
        device: &Device,
        queue: &Queue,
        dt: Duration,
        width: u32,
        height: u32,
        ui_settings: &mut UiSettings,
        gui_handler: impl FnMut(&mut T, &Context, &mut Scene) -> EngineUpdates,
        user_state: &mut T,
        layout: UiLayout,
    ) -> bool {
        // Adjust camera inputs using the in-engine control scheme.
        // Note that camera settings adjusted by the application code are handled in
        // `update_camera`.

        if self.inputs_commanded.inputs_present() {
            let dt_secs = dt.as_secs() as f32 + dt.subsec_micros() as f32 / 1_000_000.;

            let cam_changed = match self.scene.input_settings.control_scheme {
                ControlScheme::FreeCamera => input::adjust_camera_free(
                    &mut self.scene.camera,
                    &mut self.inputs_commanded,
                    &self.scene.input_settings,
                    dt_secs,
                ),
                ControlScheme::Arc { center } => input::adjust_camera_arc(
                    &mut self.scene.camera,
                    &mut self.inputs_commanded,
                    &self.scene.input_settings,
                    center,
                    dt_secs,
                ),
                ControlScheme::None => false,
                ControlScheme::Fps => unimplemented!(),
            };

            if cam_changed {
                self.update_camera(queue);
            }

            // Reset the mouse inputs; keyboard inputs are reset by their release event.
            self.inputs_commanded.mouse_delta_x = 0.;
            self.inputs_commanded.mouse_delta_y = 0.;
        }

        // We create a CommandEncoder to create the actual commands to send to the
        // gpu. Most modern graphics frameworks expect commands to be stored in a command buffer
        // before being sent to the gpu. The encoder builds a command buffer that we can then
        // send to the gpu.
        let mut encoder = device.create_command_encoder(&CommandEncoderDescriptor {
            label: Some("Render encoder"),
        });

        let mut updates_gui = Default::default();

        let (gui_full_output, tris, screen_descriptor, resize_required) = gui.render_gui_pre_rpass(
            self,
            user_state,
            device,
            gui_handler,
            &mut encoder,
            queue,
            width,
            height,
            &mut updates_gui,
            layout,
        );

<<<<<<< HEAD
        // Draw text overlays over entities, if configured.
        {
            let ctx = gui.egui_state.egui_ctx();

            // Compute label positions in screen space
            let labels = self.collect_entity_labels(width, height, ui_settings, gui.size);

            // Paint in the foreground layer
            let painter = ctx.layer_painter(egui::LayerId::new(
                egui::Order::Foreground,
                egui::Id::new("entity_labels"),
            ));
            for (pos, overlay) in labels {
                let (r, g, b, a) = overlay.color;

                painter.text(
                    pos,
                    Align2::CENTER_BOTTOM,
                    &overlay.text,
                    FontId::new(overlay.size, overlay.font_family.clone()),
                    Color32::from_rgba_unmultiplied(r, g, b, a),
                );
            }
        }
=======
        // Draw text on the screen.
        draw_text_overlay(self, gui, ui_settings, width, height);
>>>>>>> ef1708f2

        // Note: If we process engine updates after setting up the render pass, we will not be
        // able to add meshes at runtime; code run from the `engine_updates.meshes` flag must be
        // done along with a mesh change prior to setting up the render pass, or else we will get
        // an error about an index being out of bounds.
        process_engine_updates(&updates_gui, self, device, queue);

        let rpass = self.setup_render_pass(
            gui.size,
            &mut encoder,
            output_texture,
            width,
            height,
            ui_settings,
        );

        let mut rpass = rpass.forget_lifetime();

        gui.egui_renderer
            .render(&mut rpass, &tris, &screen_descriptor);
        drop(rpass); // Ends the render pass.

        for x in &gui_full_output.textures_delta.free {
            gui.egui_renderer.free_texture(x)
        }

        queue.submit(Some(encoder.finish()));

        surface_texture.present();

        resize_required
    }
}

/// Create a render pipeline. Configurable by parameters to support multiple use cases. E.g., both
/// meshes and gaussians.
fn create_render_pipeline(
    device: &Device,
    layout: &wgpu::PipelineLayout,
    shader: wgpu::ShaderModule,
    config: &SurfaceConfiguration,
    sample_count: u32,
    vertex_buffers: &'static [VertexBufferLayout<'static>],
    depth_stencil: Option<DepthStencilState>,
    blend: Option<BlendState>,
    cull_mode: Option<Face>,
    label: &str,
) -> RenderPipeline {
    device.create_render_pipeline(&wgpu::RenderPipelineDescriptor {
        label: Some(label),
        layout: Some(layout),

        vertex: VertexState {
            module: &shader,
            entry_point: Some("vs_main"),
            compilation_options: Default::default(),
            buffers: vertex_buffers,
        },
        fragment: Some(FragmentState {
            module: &shader,
            entry_point: Some("fs_main"),
            compilation_options: Default::default(),
            // This configures with alpha blending. (?)
            targets: &[Some(wgpu::ColorTargetState {
                format: config.format, // Ensure this is a format with alpha (e.g., `wgpu::TextureFormat::Rgba8Unorm`)
                blend,
                write_mask: wgpu::ColorWrites::ALL,
            })],
        }),
        primitive: wgpu::PrimitiveState {
            topology: wgpu::PrimitiveTopology::TriangleList,
            strip_index_format: None,
            front_face: wgpu::FrontFace::Ccw,
            cull_mode,
            unclipped_depth: false,
            polygon_mode: wgpu::PolygonMode::Fill,
            conservative: false,
        },

        depth_stencil,
        multisample: wgpu::MultisampleState {
            count: sample_count, // Enable MSAA
            mask: !0,
            alpha_to_coverage_enabled: false,
        },
        // If the pipeline will be used with a multiview render pass, this
        // indicates how many array layers the attachments will have.
        multiview: None,
        cache: None,
    })
}

pub(crate) struct BindGroupData {
    pub layout_cam: BindGroupLayout,
    pub cam: BindGroup,
    pub layout_cam_gauss: BindGroupLayout,
    pub cam_gauss: BindGroup,
    pub layout_lighting: BindGroupLayout,
    pub lighting: BindGroup,
    /// We use this for GUI.
    pub _layout_texture: BindGroupLayout,
    // pub texture: BindGroup,
}

fn create_bindgroups(
    device: &Device,
    cam_buf: &Buffer,
    // cam_buf_sep: &Buffer,
    cam_basis_buf: &Buffer,
    lighting_buf: &Buffer,
) -> BindGroupData {
    let cam_entry = wgpu::BindGroupLayoutEntry {
        binding: 0,
        visibility: ShaderStages::VERTEX | ShaderStages::FRAGMENT,
        ty: BindingType::Buffer {
            ty: BufferBindingType::Uniform,
            // The dynamic field indicates whether this buffer will change size or
            // not. This is useful if we want to store an array of things in our uniforms.
            has_dynamic_offset: false,
            min_binding_size: wgpu::BufferSize::new(CAMERA_SIZE as _),
        },
        count: None,
    };

    // We only need vertex, not fragment info in the camera uniform.
    let layout_cam = device.create_bind_group_layout(&wgpu::BindGroupLayoutDescriptor {
        entries: std::slice::from_ref(&cam_entry),
        label: Some("Camera bind group layout"),
    });

    let cam = device.create_bind_group(&wgpu::BindGroupDescriptor {
        layout: &layout_cam,
        entries: &[wgpu::BindGroupEntry {
            binding: 0,
            resource: cam_buf.as_entire_binding(),
        }],
        label: Some("Camera bind group"),
    });

    let layout_cam_gauss = device.create_bind_group_layout(&wgpu::BindGroupLayoutDescriptor {
        entries: &[
            cam_entry,
            wgpu::BindGroupLayoutEntry {
                binding: 1,
                visibility: ShaderStages::VERTEX | ShaderStages::FRAGMENT,
                ty: BindingType::Buffer {
                    ty: BufferBindingType::Uniform,
                    // The dynamic field indicates whether this buffer will change size or
                    // not. This is useful if we want to store an array of things in our uniforms.
                    has_dynamic_offset: false,
                    min_binding_size: wgpu::BufferSize::new(CAM_BASIS_SIZE as _),
                },
                count: None,
            },
        ],
        label: Some("Camera gaussian bind group layout"),
    });

    let cam_gauss = device.create_bind_group(&wgpu::BindGroupDescriptor {
        label: Some("Gaussian camera bind group"),
        layout: &layout_cam_gauss,
        entries: &[
            wgpu::BindGroupEntry {
                binding: 0,
                // resource: cam_buf_sep.as_entire_binding(),
                resource: cam_buf.as_entire_binding(),
            },
            wgpu::BindGroupEntry {
                binding: 1,
                resource: cam_basis_buf.as_entire_binding(),
            },
        ],
    });

    let layout_lighting = device.create_bind_group_layout(&wgpu::BindGroupLayoutDescriptor {
        entries: &[wgpu::BindGroupLayoutEntry {
            binding: 0,
            visibility: ShaderStages::FRAGMENT,
            ty: BindingType::Buffer {
                ty: BufferBindingType::Storage { read_only: true }, // todo read-only?
                has_dynamic_offset: false,
                min_binding_size: None,
            },
            count: None,
        }],
        label: Some("Lighting bind group layout"),
    });

    let lighting = device.create_bind_group(&wgpu::BindGroupDescriptor {
        layout: &layout_lighting,
        entries: &[wgpu::BindGroupEntry {
            binding: 0,
            resource: lighting_buf.as_entire_binding(),
        }],
        label: Some("Lighting bind group"),
    });

    // todo: Don't create these (diffuse tex view, sampler every time. Pass as args.
    // We don't need to configure the texture view much, so let's
    // let wgpu define it.
    // let diffuse_bytes = include_bytes!("happy-tree.png");
    // let diffuse_bytes = [];
    // let diffuse_texture = wgpu::texture::Texture::from_bytes(&device, &queue, diffuse_bytes, "happy-tree.png").unwrap();
    //
    // let diffuse_texture_view = diffuse_texture.create_view(&wgpu::TextureViewDescriptor::default());
    // let diffuse_sampler = device.create_sampler(&wgpu::SamplerDescriptor {
    //     address_mode_u: wgpu::AddressMode::ClampToEdge,
    //     address_mode_v: wgpu::AddressMode::ClampToEdge,
    //     address_mode_w: wgpu::AddressMode::ClampToEdge,
    //     mag_filter: wgpu::FilterMode::Linear,
    //     min_filter: wgpu::FilterMode::Nearest,
    //     mipmap_filter: wgpu::FilterMode::Nearest,
    //     ..Default::default()
    // });

    let layout_texture = device.create_bind_group_layout(&wgpu::BindGroupLayoutDescriptor {
        label: Some("egui_texture_bind_group_layout"),
        entries: &[
            wgpu::BindGroupLayoutEntry {
                binding: 0,
                visibility: ShaderStages::FRAGMENT,
                ty: BindingType::Texture {
                    multisampled: false,
                    view_dimension: wgpu::TextureViewDimension::D2,
                    sample_type: wgpu::TextureSampleType::Float { filterable: true },
                },
                count: None,
            },
            wgpu::BindGroupLayoutEntry {
                binding: 1,
                visibility: ShaderStages::FRAGMENT,
                // This should match the filterable field of the
                // corresponding Texture entry above.
                ty: BindingType::Sampler(wgpu::SamplerBindingType::Filtering),
                count: None,
            },
        ],
    });

    // let texture = device.create_bind_group(
    //     &wgpu::BindGroupDescriptor {
    //         layout: &layout_texture,
    //         entries: &[
    //             wgpu::BindGroupEntry {
    //                 binding: 0,
    //                 resource: wgpu::BindingResource::TextureView(&diffuse_texture_view),
    //                 // resource: wgpu::BindingResource::TextureView(&[]), // todo?
    //             },
    //             wgpu::BindGroupEntry {
    //                 binding: 1,
    //                 resource: wgpu::BindingResource::Sampler(&diffuse_sampler),
    //             }
    //         ],
    //         label: Some("Texture bind group"),
    //     });

    BindGroupData {
        layout_cam,
        cam,
        layout_cam_gauss,
        cam_gauss,
        layout_lighting,
        lighting,
        _layout_texture: layout_texture,
        // texture
    }
}

fn setup_instance_buf(device: &Device, instances: &[Instance], name: &str) -> Buffer {
    let mut instance_data = Vec::with_capacity(instances.len() * INSTANCE_SIZE);

    for instance in instances {
        for byte in instance.to_bytes() {
            instance_data.push(byte);
        }
    }

    // We can't update using a queue due to buffer size mismatches.
    device.create_buffer_init(&BufferInitDescriptor {
        label: Some(name),
        contents: &instance_data,
        // usage: BufferUsages::VERTEX,
        // COPY_DST allows us to copy updates into an existing buffer.
        usage: BufferUsages::VERTEX | BufferUsages::COPY_DST,
    })
}

// todo: DRY due simply to the instance type being different.
fn setup_instance_buf_gauss(device: &Device, instances: &[GaussianInstance], name: &str) -> Buffer {
    let mut instance_data = Vec::with_capacity(instances.len() * INSTANCE_SIZE);

    for instance in instances {
        for byte in instance.to_bytes() {
            instance_data.push(byte);
        }
    }

    // We can't update using a queue due to buffer size mismatches.
    device.create_buffer_init(&BufferInitDescriptor {
        label: Some(name),
        contents: &instance_data,
        // usage: BufferUsages::VERTEX,
        usage: BufferUsages::VERTEX | BufferUsages::COPY_DST,
    })
}<|MERGE_RESOLUTION|>--- conflicted
+++ resolved
@@ -833,35 +833,8 @@
             layout,
         );
 
-<<<<<<< HEAD
-        // Draw text overlays over entities, if configured.
-        {
-            let ctx = gui.egui_state.egui_ctx();
-
-            // Compute label positions in screen space
-            let labels = self.collect_entity_labels(width, height, ui_settings, gui.size);
-
-            // Paint in the foreground layer
-            let painter = ctx.layer_painter(egui::LayerId::new(
-                egui::Order::Foreground,
-                egui::Id::new("entity_labels"),
-            ));
-            for (pos, overlay) in labels {
-                let (r, g, b, a) = overlay.color;
-
-                painter.text(
-                    pos,
-                    Align2::CENTER_BOTTOM,
-                    &overlay.text,
-                    FontId::new(overlay.size, overlay.font_family.clone()),
-                    Color32::from_rgba_unmultiplied(r, g, b, a),
-                );
-            }
-        }
-=======
         // Draw text on the screen.
         draw_text_overlay(self, gui, ui_settings, width, height);
->>>>>>> ef1708f2
 
         // Note: If we process engine updates after setting up the render pass, we will not be
         // able to add meshes at runtime; code run from the `engine_updates.meshes` flag must be
